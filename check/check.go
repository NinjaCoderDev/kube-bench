--- conflicted
+++ resolved
@@ -71,7 +71,6 @@
 
 // Run executes the audit commands specified in a check and outputs
 // the results.
-<<<<<<< HEAD
 func (c *Check) Run(verbose bool) {
 	// If check type is manual, force result to WARN.
 	if c.Type == "manual" {
@@ -79,9 +78,6 @@
 		return
 	}
 
-=======
-func (c *Check) Run() {
->>>>>>> 2b4047a3
 	var out bytes.Buffer
 	var errmsgs string
 
