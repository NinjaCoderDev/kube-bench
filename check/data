---
controls:
id: 1
text: "Master Checks"
type: "master"
groups:
- id: 1.1
  text: "Kube-apiserver"
  checks:
    - id: 0
      text: "flag is set"
      tests:
        test_items:
          - flag: "--allow-privileged"
            set: true

    - id: 1
      text: "flag is not set"
      tests:
        test_items:
          - flag: "--basic-auth"
            set: false

    - id: 2
      text: "flag value is set to some value"
      tests:
        test_items:
          - flag: "--insecure-port"
            compare:
              op: eq
              value: 0
            set: true

    - id: 3
      text: "flag value is greater than or equal some number"
      tests:
        test_items:
          - flag: "--audit-log-maxage"
            compare:
              op: gte
              value: 30
            set: true

    - id: 4
      text: "flag value is less than some number"
      tests:
        test_items:
          - flag: "--max-backlog"
            compare:
              op: lt
              value: 30
            set: true

    - id: 5
      text: "flag value does not have some value"
      tests:
        test_items:
          - flag: "--admission-control"
            compare:
              op: nothave
              value: AlwaysAdmit
            set: true

    - id: 6
      text: "test AND binary operation"
      tests:
        bin_op: and
        test_items:
        - flag: "--kubelet-client-certificate"
          set: true
        - flag: "--kubelet-clientkey"
          set: true

    - id: 7
      text: "test OR binary operation"
      tests:
        bin_op: or
        test_items:
          - flag:  "--secure-port"
            compare:
              op: eq
              value: 0
            set: true
          -
            flag: "--secure-port"
            set: false

    - id: 8
      text: "test flag with arbitrary text"
      tests:
        test_items:
        - flag: "644"
          compare:
            op: eq
            value: "644"
          set: true

    - id: 9
      text: "test permissions"
      audit: "/bin/sh -c 'if test -e $config; then stat -c %a $config; fi'"
      tests:
        bin_op: or
        test_items:
        - flag: "644"
          compare:
            op: eq
            value: "644"
          set: true
        - flag: "640"
          compare:
            op: eq
            value: "640"
          set: true
        - flag: "600"
          compare:
            op: eq
            value: "600"
          set: true

    - id: 10
      text: "flag value includes some value in a comma-separated list, value is last in list"
      tests:
        test_items:
          - flag: "--admission-control"
            compare:
              op: has
              value: RBAC
            set: true

    - id: 11
      text: "flag value includes some value in a comma-separated list, value is first in list"
      tests:
        test_items:
          - flag: "--admission-control"
            compare:
              op: has
              value: WebHook
            set: true

    - id: 12
      text: "flag value includes some value in a comma-separated list, value middle of list"
      tests:
        test_items:
          - flag: "--admission-control"
            compare:
              op: has
              value: Something
            set: true

    - id: 13
      text: "flag value includes some value in a comma-separated list, value only one in list"
      tests:
        test_items:
          - flag: "--admission-control"
            compare:
              op: has
              value: Something
            set: true

<<<<<<< HEAD
    - id: 14
      text: "jsonpath correct value on field"
      tests:
        test_items:
          - jsonpath: "{.readOnlyPort}"
            compare:
              op: eq
              value: 15000
            set: true
          - jsonpath: "{.readOnlyPort}"
            compare:
              op: gte
              value: 15000
            set: true
          - jsonpath: "{.readOnlyPort}"
            compare:
              op: lte
              value: 15000
            set: true

    - id: 15
      text: "jsonpath correct case-sensitive value on string field"
      tests:
        test_items:
          - jsonpath: "{.stringValue}"
            compare:
              op: noteq
              value: "None"
            set: true
          - jsonpath: "{.stringValue}"
            compare:
              op: noteq
              value: "webhook,Something,RBAC"
            set: true
          - jsonpath: "{.stringValue}"
            compare:
              op: eq
              value: "WebHook,Something,RBAC"
            set: true

    - id: 16
      text: "jsonpath correct value on boolean field"
      tests:
        test_items:
          - jsonpath: "{.trueValue}"
            compare:
              op: noteq
              value: somethingElse
            set: true
          - jsonpath: "{.trueValue}"
            compare:
              op: noteq
              value: false
            set: true
          - jsonpath: "{.trueValue}"
            compare:
              op: eq
              value: true
            set: true

    - id: 17
      text: "jsonpath field absent"
      tests:
        test_items:
          - jsonpath: "{.notARealField}"
            set: false

    - id: 18
      text: "jsonpath correct value on nested field"
      tests:
        test_items:
          - jsonpath: "{.authentication.anonymous.enabled}"
            compare:
              op: eq
              value: "false"
            set: true

    - id: 19
      text: "yamlpath correct value on field"
      tests:
        test_items:
          - yamlpath: "{.readOnlyPort}"
            compare:
              op: gt
              value: 14999
            set: true

    - id: 20
      text: "yamlpath field absent"
      tests:
        test_items:
          - yamlpath: "{.fieldThatIsUnset}"
            set: false

    - id: 21
      text: "yamlpath correct value on nested field"
      tests:
        test_items:
          - yamlpath: "{.authentication.anonymous.enabled}"
            compare:
              op: eq
              value: "false"
            set: true

    - id: 22
      text: "jsonpath on invalid json"
      tests:
        test_items:
          - jsonpath: "{.authentication.anonymous.enabled}"
            compare:
              op: eq
              value: "false"
            set: true

    - id: 23
      text: "jsonpath with broken expression"
      tests:
        test_items:
          - jsonpath: "{.missingClosingBrace"
            set: true

    - id: 24
      text: "yamlpath on invalid yaml"
      tests:
        test_items:
          - yamlpath: "{.authentication.anonymous.enabled}"
            compare:
              op: eq
              value: "false"
=======

    - id: 14
      text: "check that flag some-arg is set to some-val with ':' separator"
      tests:
        test_items:
          - flag: "some-arg"
            compare:
              op: eq
              value: some-val
>>>>>>> d30786da
            set: true<|MERGE_RESOLUTION|>--- conflicted
+++ resolved
@@ -157,8 +157,17 @@
               value: Something
             set: true
 
-<<<<<<< HEAD
     - id: 14
+      text: "check that flag some-arg is set to some-val with ':' separator"
+      tests:
+        test_items:
+          - flag: "some-arg"
+            compare:
+              op: eq
+              value: some-val
+            set: true
+            
+    - id: 15
       text: "jsonpath correct value on field"
       tests:
         test_items:
@@ -178,7 +187,7 @@
               value: 15000
             set: true
 
-    - id: 15
+    - id: 16
       text: "jsonpath correct case-sensitive value on string field"
       tests:
         test_items:
@@ -198,7 +207,7 @@
               value: "WebHook,Something,RBAC"
             set: true
 
-    - id: 16
+    - id: 17
       text: "jsonpath correct value on boolean field"
       tests:
         test_items:
@@ -218,14 +227,14 @@
               value: true
             set: true
 
-    - id: 17
+    - id: 18
       text: "jsonpath field absent"
       tests:
         test_items:
           - jsonpath: "{.notARealField}"
             set: false
 
-    - id: 18
+    - id: 19
       text: "jsonpath correct value on nested field"
       tests:
         test_items:
@@ -235,7 +244,7 @@
               value: "false"
             set: true
 
-    - id: 19
+    - id: 20
       text: "yamlpath correct value on field"
       tests:
         test_items:
@@ -245,14 +254,14 @@
               value: 14999
             set: true
 
-    - id: 20
+    - id: 21
       text: "yamlpath field absent"
       tests:
         test_items:
           - yamlpath: "{.fieldThatIsUnset}"
             set: false
 
-    - id: 21
+    - id: 22
       text: "yamlpath correct value on nested field"
       tests:
         test_items:
@@ -262,7 +271,7 @@
               value: "false"
             set: true
 
-    - id: 22
+    - id: 23
       text: "jsonpath on invalid json"
       tests:
         test_items:
@@ -272,14 +281,14 @@
               value: "false"
             set: true
 
-    - id: 23
+    - id: 24
       text: "jsonpath with broken expression"
       tests:
         test_items:
           - jsonpath: "{.missingClosingBrace"
             set: true
 
-    - id: 24
+    - id: 25
       text: "yamlpath on invalid yaml"
       tests:
         test_items:
@@ -287,15 +296,4 @@
             compare:
               op: eq
               value: "false"
-=======
-
-    - id: 14
-      text: "check that flag some-arg is set to some-val with ':' separator"
-      tests:
-        test_items:
-          - flag: "some-arg"
-            compare:
-              op: eq
-              value: some-val
->>>>>>> d30786da
             set: true