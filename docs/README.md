# Test and config files

`kube-bench` runs checks specified in `controls` files that are a YAML 
representation of the CIS Kubernetes Benchmark checks. There is a 
`controls` file per Kubernetes version and node type.

<<<<<<< HEAD
`controls` for the various versions of Kubernetes can be found in directories
with the same name as the Kubernetes versions under `cfg/`, for example, `cfg/1.12`.
`controls` are also organized by distribution under the `cfg` directory for
=======
`controls` for the various versions of kubernetes can be found in directories
with same name as the kubernetes versions under `cfg/`, for example `cfg/1.12`.
`controls` are also organized by distribution under the `cfg` directory, for
>>>>>>> 7ca438b6
example `cfg/ocp-3.10`.

## Controls

`controls` is a YAML document that contains checks that must be run against a 
specific Kubernetes node type, master or node and version.

`controls` is the fundamental input to `kube-bench`. The following is an example 
of a basic `controls`:

```yml
---
controls:
id: 1
text: "Master Node Security Configuration"
type: "master"
groups:
- id: 1.1
  text: API Server
  checks:
    - id: 1.1.1
      text: "Ensure that the --allow-privileged argument is set (Scored)"
      audit: "ps -ef | grep kube-apiserver | grep -v grep"
      tests:
      bin_op: or
      test_items:
      - flag: "--allow-privileged"
        set: true
      - flag: "--some-other-flag"
        set: false
      remediation: "Edit the /etc/kubernetes/config file on the master node and
        set the KUBE_ALLOW_PRIV parameter to '--allow-privileged=false'"
      scored: true
- id: 1.2
  text: Scheduler
  checks:
    - id: 1.2.1
      text: "Ensure that the --profiling argument is set to false (Scored)"
      audit: "ps -ef | grep kube-scheduler | grep -v grep"
      tests:
        bin_op: or
        test_items:
          - flag: "--profiling"
            set: true
          - flag: "--some-other-flag"
            set: false
      remediation: "Edit the /etc/kubernetes/config file on the master node and
        set the KUBE_ALLOW_PRIV parameter to '--allow-privileged=false'"
      scored: true
```

`controls` is composed of a hierarchy of groups, sub-groups and checks. Each of
the `controls` components have an id and a text description which are displayed 
in the `kube-bench` output.

`type` specifies what kubernetes node type a `controls` is for. Possible values
for `type` are `master` and `node`.

## Groups

`groups` is a list of subgroups that test the various Kubernetes components
that run on the node type specified in the `controls`. 

For example, one subgroup checks parameters passed to the API server binary, while 
another subgroup checks parameters passed to the controller-manager binary.

```yml
groups:
- id: 1.1
  text: API Server
  # ...
- id: 1.2
  text: Scheduler
  # ...
```

These subgroups have `id`, `text` fields which serve the same purposes described
in the previous paragraphs. The most important part of the subgroup is the
`checks` field which is the collection of actual `check`s that form the subgroup.

This is an example of a subgroup and checks in the subgroup.

```yml
id: 1.1
text: API Server
checks:
  - id: 1.1.1
    text: "Ensure that the --allow-privileged argument is set (Scored)"
    audit: "ps -ef | grep kube-apiserver | grep -v grep"
    tests:
    # ...
  - id: 1.1.2
    text: "Ensure that the --anonymous-auth argument is set to false (Not Scored)"
    audit: "ps -ef | grep kube-apiserver | grep -v grep"
    tests:
    # ...
``` 

`kube-bench` supports running a subgroup by specifying the subgroup `id` on the
command line, with the flag `--group` or `-g`.

## Check

The CIS Kubernetes Benchmark recommends configurations to harden Kubernetes components. These recommendations are usually configuration options and can be 
specified by flags to Kubernetes binaries, or in configuration files.

The Benchmark also provides commands to audit a Kubernetes installation, identify
places where the cluster security can be improved, and steps to remediate these
identified problems.

In `kube-bench`, `check` objects embody these recommendations.  This an example
`check` object:

```yml
id: 1.1.1
text: "Ensure that the --anonymous-auth argument is set to false (Not Scored)"
audit: "ps -ef | grep kube-apiserver | grep -v grep"
tests:
  test_items:
  - flag: "--anonymous-auth"
    compare:
      op: eq
      value: false
    set: true
remediation: |
  Edit the API server pod specification file kube-apiserver
  on the master node and set the below parameter.
  --anonymous-auth=false
scored: false
```

A `check` object has an `id`, a `text`, an `audit`, a `tests`, `remediation`
and `scored` fields.

`kube-bench` supports running individual checks by specifying the check's `id`
as a comma-delimited list on the command line with the `--check` flag.

The `audit` field specifies the command to run for a check. The output of this
command is then evaluated for conformance with the CIS Kubernetes Benchmark
recommendation.

The audit is evaluated against criteria specified by the `tests`
object. `tests` contain `bin_op` and `test_items`.

`test_items` specify the criteria(s) the `audit` command's output should meet to
<<<<<<< HEAD
pass a check. This criterion is made up of keywords extracted from the output of
=======
pass a check. This criteria is made up of keywords extracted from the output of
>>>>>>> 7ca438b6
the `audit` command and operations that compare these keywords against
values expected by the CIS Kubernetes Benchmark. 

There are two ways to extract keywords from the output of the `audit` command,
`flag` and `path`.

`flag` is used when the keyword is a command-line flag. The associated `audit`
command is usually a `ps` command and a `grep` for the binary whose flag we are
checking:

```sh
ps -ef | grep somebinary | grep -v grep
``` 

Here is an example usage of the `flag` option:

```yml
# ...
audit: "ps -ef | grep kube-apiserver | grep -v grep"
tests:
  test_items:
  - flag: "--anonymous-auth"
  # ...
```

`path` is used when the keyword is an option set in a JSON or YAML config file.
The associated `audit` command is usually `cat /path/to/config-yaml-or-json`.
For example:

```yml
# ...
text: "Ensure that the --anonymous-auth argument is set to false (Not Scored)"
audit: "cat /path/to/some/config"
tests:
  test_items:
  - path: "{.someoption.value}"
    # ...
```

`test_item` compares the output of the audit command and keywords using the
`set` and `compare` fields.

```yml
  test_items:
  - flag: "--anonymous-auth"
    compare:
      op: eq
      value: false
    set: true
```

`set` checks if a keyword is present in the output of the audit command or a config file. The possible values for `set` are true and false.

If `set` is true, the check passes only if the keyword is present in the output
of the audit command, or config file. If `set` is false, the check passes only
if the keyword is not present in the output of the audit command, or config file.

`compare` has two fields `op` and `value` to compare keywords with expected
value. `op` specifies which operation is used for the comparison, and `value`
specifies the value to compare against.

> To use `compare`, `set` must true. The comparison will be ignored if `set` is
> false

The `op` (operations) currently supported in `kube-bench` are:
- `eq`: tests if the keyword is equal to the compared value.
- `noteq`: tests if the keyword is unequal to the compared value.
- `gt`: tests if the keyword is greater than the compared value.
- `gte`: tests if the keyword is greater than or equal to the compared value.
- `lt`: tests if the keyword is less than the compared value.
- `lte`: tests if the keyword is less than or equal to the compared value.
- `has`: tests if the keyword contains the compared value.
- `nothave`: tests if the keyword does not contain the compared value.
- `regex`: tests if the flag value matches the compared value regular expression.
   When defining regular expressions in YAML it is generally easier to wrap them in
   single quotes, for example `'^[abc]$'`, to avoid issues with string escaping.

## Configuration and Variables

Kubernetes component configuration and binary file locations and names 
vary based on cluster deployment methods and Kubernetes distribution used.
For this reason, the locations of these binaries and config files are configurable
by editing the `cfg/config.yaml` file and these binaries and files can be
referenced in a `controls` file via variables.

The `cfg/config.yaml` file is a global configuration file. Configuration files
can be created for specific Kubernetes versions (distributions). Values in the
version-specific config overwrite similar values in `cfg/config.yaml`.

For example, the kube-apiserver in Red Hat OCP distribution is run as 
`hypershift openshift-kube-apiserver` instead of the default `kube-apiserver`.
This difference can be specified by editing the `master.apiserver.defaultbin`
entry `cfg/ocp-3.10/config.yaml`.

Below is the structure of `cfg/config.yaml`:

```
nodetype
  |-- components
    |-- component1
  |-- component1
    |-- bins
    |-- defaultbin (optional)
    |-- confs
    |-- defaultconf (optional)
    |-- svcs
    |-- defaultsvc (optional)
    |-- kubeconfig
    |-- defaultkubeconfig (optional)
```

Every node type has a subsection that specifies the main configuration items.

- `components`: A list of components for the node type. For example master 
  will have an entry for **apiserver**, **scheduler** and **controllermanager**.
  
  Each component has the following entries:

- `bins`: A list of candidate binaries for a component. `kube-bench` checks this
   list and selects the first binary that is running on the node.

   If none of the binaries in `bins` list is running, `kube-bench` checks if the
   binary specified by `defaultbin` is running and terminates if none of the 
   binaries in both `bins` and `defaultbin` is running.
   
   The selected binary for a component can be referenced in `controls` using a 
   variable in the form `$<component>bin`. In the example below, we reference 
   the selected API server binary with the variable `$apiserverbin` in an `audit`
   command.
   
   ```yml
   id: 1.1.1
    text: "Ensure that the --anonymous-auth argument is set to false (Scored)"
    audit: "ps -ef | grep $apiserverbin | grep -v grep"
    # ...
   ```
   
- `confs`: A list of candidate configuration files for a component. `kube-bench`
  checks this list and selects the first config file that is found on the node.
  If none of the config files exists, `kube-bench` defaults conf to the value
  of `defaultconf`.
  
  The selected config for a component can be referenced in `controls` using a
  variable in the form `$<component>conf`. In the example below, we reference the 
  selected API server config file with the variable `$apiserverconf` in an `audit`
  command.
  
  ```yml
  id: 1.4.1
    text: "Ensure that the API server pod specification file permissions are
    set to 644 or more restrictive (Scored)"
    audit: "/bin/sh -c 'if test -e $apiserverconf; then stat -c %a $apiserverconf; fi'"
  ```
  
- `svcs`:  A list of candidate unitfiles for a component. `kube-bench` checks this 
  list and selects the first unitfile that is found on the node. If none of the
  unitfiles exists, `kube-bench` defaults unitfile to the value of `defaultsvc`.
  
  The selected unitfile for a component can be referenced in `controls` via a
  variable in the form `$<component>svc`. In the example below, the selected 
  kubelet unitfile is referenced with `$kubeletsvc` in the `remediation` of the 
  `check`.
  
  ```yml
  id: 2.1.1
    # ...
    remediation: |
      Edit the kubelet service file $kubeletsvc
      on each worker node and set the below parameter in KUBELET_SYSTEM_PODS_ARGS variable.
      --allow-privileged=false
      Based on your system, restart the kubelet service. For example:
      systemctl daemon-reload
      systemctl restart kubelet.service
    # ...
  ```
  
  - `kubeconfig`: A list of candidate kubeconfig files for a component. `kube-bench`
    checks this list and selects the first file that is found on the node. If none
    of the files exists, `kube-bench` defaults kubeconfig to the value of 
    `defaultkubeconfig`.
    
    The selected kubeconfig for a component can be referenced in `controls` with a variable in the form `$<component>kubeconfig`. In the example below, the
    selected kubelet kubeconfig is referenced with `$kubeletkubeconfig` in the
    `audit` command.
    
    ```yml
    id: 2.2.1
      text: "Ensure that the kubelet.conf file permissions are set to 644 or
      more restrictive (Scored)"
      audit: "/bin/sh -c 'if test -e $kubeletkubeconfig; then stat -c %a $kubeletkubeconfig; fi'"
      # ...
    ```<|MERGE_RESOLUTION|>--- conflicted
+++ resolved
@@ -1,19 +1,7 @@
 # Test and config files
 
 `kube-bench` runs checks specified in `controls` files that are a YAML 
-representation of the CIS Kubernetes Benchmark checks. There is a 
-`controls` file per Kubernetes version and node type.
-
-<<<<<<< HEAD
-`controls` for the various versions of Kubernetes can be found in directories
-with the same name as the Kubernetes versions under `cfg/`, for example, `cfg/1.12`.
-`controls` are also organized by distribution under the `cfg` directory for
-=======
-`controls` for the various versions of kubernetes can be found in directories
-with same name as the kubernetes versions under `cfg/`, for example `cfg/1.12`.
-`controls` are also organized by distribution under the `cfg` directory, for
->>>>>>> 7ca438b6
-example `cfg/ocp-3.10`.
+representation of the CIS Kubernetes Benchmark checks (or other distribution-specific hardening guides). 
 
 ## Controls
 
@@ -158,11 +146,7 @@
 object. `tests` contain `bin_op` and `test_items`.
 
 `test_items` specify the criteria(s) the `audit` command's output should meet to
-<<<<<<< HEAD
-pass a check. This criterion is made up of keywords extracted from the output of
-=======
 pass a check. This criteria is made up of keywords extracted from the output of
->>>>>>> 7ca438b6
 the `audit` command and operations that compare these keywords against
 values expected by the CIS Kubernetes Benchmark. 
 
